/*
 * Licensed to the Apache Software Foundation (ASF) under one or more
 * contributor license agreements.  See the NOTICE file distributed with
 * this work for additional information regarding copyright ownership.
 * The ASF licenses this file to You under the Apache License, Version 2.0
 * (the "License"); you may not use this file except in compliance with
 * the License.  You may obtain a copy of the License at
 *
 *      http://www.apache.org/licenses/LICENSE-2.0
 *
 * Unless required by applicable law or agreed to in writing, software
 * distributed under the License is distributed on an "AS IS" BASIS,
 * WITHOUT WARRANTIES OR CONDITIONS OF ANY KIND, either express or implied.
 * See the License for the specific language governing permissions and
 * limitations under the License.
 */

package org.apache.ignite.internal.schema.configuration;

<<<<<<< HEAD
import java.time.Instant;
import java.time.LocalDate;
import java.time.LocalDateTime;
import java.time.LocalTime;
=======
import java.math.BigDecimal;
import java.math.BigInteger;
>>>>>>> 7b8d9fa4
import java.util.ArrayList;
import java.util.HashMap;
import java.util.LinkedHashMap;
import java.util.List;
import java.util.Map;
import java.util.SortedMap;
import java.util.TreeMap;
import java.util.UUID;
import org.apache.ignite.configuration.NamedListView;
import org.apache.ignite.configuration.schemas.table.ColumnChange;
import org.apache.ignite.configuration.schemas.table.ColumnTypeChange;
import org.apache.ignite.configuration.schemas.table.ColumnTypeView;
import org.apache.ignite.configuration.schemas.table.ColumnView;
import org.apache.ignite.configuration.schemas.table.IndexColumnChange;
import org.apache.ignite.configuration.schemas.table.IndexColumnView;
import org.apache.ignite.configuration.schemas.table.TableChange;
import org.apache.ignite.configuration.schemas.table.TableConfiguration;
import org.apache.ignite.configuration.schemas.table.TableIndexChange;
import org.apache.ignite.configuration.schemas.table.TableIndexView;
import org.apache.ignite.configuration.schemas.table.TableView;
import org.apache.ignite.configuration.schemas.table.TablesChange;
import org.apache.ignite.internal.schema.ColumnImpl;
import org.apache.ignite.internal.schema.HashIndexImpl;
import org.apache.ignite.internal.schema.PartialIndexImpl;
import org.apache.ignite.internal.schema.PrimaryIndexImpl;
import org.apache.ignite.internal.schema.SchemaTableImpl;
import org.apache.ignite.internal.schema.SortedIndexColumnImpl;
import org.apache.ignite.internal.schema.SortedIndexImpl;
import org.apache.ignite.schema.Column;
import org.apache.ignite.schema.ColumnType;
import org.apache.ignite.schema.HashIndex;
import org.apache.ignite.schema.IndexColumn;
import org.apache.ignite.schema.PartialIndex;
import org.apache.ignite.schema.PrimaryIndex;
import org.apache.ignite.schema.SchemaTable;
import org.apache.ignite.schema.SortOrder;
import org.apache.ignite.schema.SortedIndex;
import org.apache.ignite.schema.SortedIndexColumn;
import org.apache.ignite.schema.TableIndex;

/**
 * Configuration to schema and vice versa converter.
 */
public class SchemaConfigurationConverter {
    /** Hash index type. */
    private static final String HASH_TYPE = "HASH";

    /** Sorted index type. */
    private static final String SORTED_TYPE = "SORTED";

    /** Partial index type. */
    private static final String PARTIAL_TYPE = "PARTIAL";

    /** Primary key index type. */
    private static final String PK_TYPE = "PK";

    /** Types map. */
    private static final Map<String, ColumnType> types = new HashMap<>();

    static {
        putType(ColumnType.INT8);
        putType(ColumnType.INT16);
        putType(ColumnType.INT32);
        putType(ColumnType.INT64);
        putType(ColumnType.UINT8);
        putType(ColumnType.UINT16);
        putType(ColumnType.UINT32);
        putType(ColumnType.UINT64);
        putType(ColumnType.FLOAT);
        putType(ColumnType.DOUBLE);
        putType(ColumnType.UUID);
        putType(ColumnType.DATE);
    }

    /**
     *
     */
    private static void putType(ColumnType type) {
        types.put(type.typeSpec().name(), type);
    }

    /**
     * Convert SortedIndexColumn to IndexColumnChange.
     *
     * @param col IndexColumnChange.
     * @param colInit IndexColumnChange to fulfill.
     * @return IndexColumnChange to get result from.
     */
    public static IndexColumnChange convert(SortedIndexColumn col, IndexColumnChange colInit) {
        colInit.changeName(col.name());

        colInit.changeAsc(col.sortOrder() == SortOrder.ASC);

        return colInit;
    }

    /**
     * Convert IndexColumnView to SortedIndexColumn.
     *
     * @param colCfg IndexColumnView.
     * @return SortedIndexColumn.
     */
    public static SortedIndexColumn convert(IndexColumnView colCfg) {
        return new SortedIndexColumnImpl(colCfg.name(), colCfg.asc() ? SortOrder.ASC : SortOrder.DESC);
    }

    /**
     * Convert TableIndex to TableIndexChange.
     *
     * @param idx TableIndex.
     * @param idxChg TableIndexChange to fulfill.
     * @return TableIndexChange to get result from.
     */
    public static TableIndexChange convert(TableIndex idx, TableIndexChange idxChg) {
        idxChg.changeName(idx.name());
        idxChg.changeType(idx.type());

        switch (idx.type().toUpperCase()) {
            case HASH_TYPE:
                HashIndex hashIdx = (HashIndex)idx;

                String[] colNames = hashIdx.columns().stream().map(IndexColumn::name).toArray(String[]::new);

                idxChg.changeColNames(colNames);

                break;

            case PARTIAL_TYPE:
                PartialIndex partIdx = (PartialIndex)idx;

                idxChg.changeUniq(partIdx.unique());
                idxChg.changeExpr(partIdx.expr());

                idxChg.changeColumns(colsChg -> {
                    int colIdx = 0;

                    for (SortedIndexColumn col : partIdx.columns())
                        colsChg.create(String.valueOf(colIdx++), colInit -> convert(col, colInit));
                });

                break;

            case SORTED_TYPE:
                SortedIndex sortIdx = (SortedIndex)idx;
                idxChg.changeUniq(sortIdx.unique());

                idxChg.changeColumns(colsInit -> {
                    int colIdx = 0;

                    for (SortedIndexColumn col : sortIdx.columns())
                        colsInit.create(String.valueOf(colIdx++), colInit -> convert(col, colInit));
                });

                break;

            case PK_TYPE:
                PrimaryIndex primIdx = (PrimaryIndex)idx;

                idxChg.changeColumns(colsInit -> {
                    int colIdx = 0;

                    for (SortedIndexColumn col : primIdx.columns())
                        colsInit.create(String.valueOf(colIdx++), colInit -> convert(col, colInit));
                });

                idxChg.changeAffinityColumns(primIdx.affinityColumns().toArray(
                    new String[primIdx.affinityColumns().size()]));

                break;

            default:
                throw new IllegalArgumentException("Unknown index type " + idx.type());
        }

        return idxChg;
    }

    /**
     * Convert TableIndexView into TableIndex.
     *
     * @param idxView TableIndexView.
     * @return TableIndex.
     */
    public static TableIndex convert(TableIndexView idxView) {
        String name = idxView.name();
        String type = idxView.type();

        switch (type.toUpperCase()) {
            case HASH_TYPE:
                String[] hashCols = idxView.colNames();

                return new HashIndexImpl(name, hashCols);

            case SORTED_TYPE:
                boolean sortedUniq = idxView.uniq();

                SortedMap<Integer, SortedIndexColumn> sortedCols = new TreeMap<>();

                for (String key : idxView.columns().namedListKeys()) {
                    SortedIndexColumn col = convert(idxView.columns().get(key));

                    sortedCols.put(Integer.valueOf(key), col);
                }

                return new SortedIndexImpl(name, new ArrayList<>(sortedCols.values()), sortedUniq);

            case PARTIAL_TYPE:
                boolean partialUniq = idxView.uniq();
                String expr = idxView.expr();

                NamedListView<? extends IndexColumnView> colsView = idxView.columns();
                SortedMap<Integer, SortedIndexColumn> partialCols = new TreeMap<>();

                for (String key : idxView.columns().namedListKeys()) {
                    SortedIndexColumn col = convert(colsView.get(key));

                    partialCols.put(Integer.valueOf(key), col);
                }

                return new PartialIndexImpl(name, new ArrayList<>(partialCols.values()), partialUniq, expr);

            case PK_TYPE:
                SortedMap<Integer, SortedIndexColumn> cols = new TreeMap<>();

                for (String key : idxView.columns().namedListKeys()) {
                    SortedIndexColumn col = convert(idxView.columns().get(key));

                    cols.put(Integer.valueOf(key), col);
                }

                String[] affCols = idxView.affinityColumns();

                return new PrimaryIndexImpl(new ArrayList<>(cols.values()), List.of(affCols));

            default:
                throw new IllegalArgumentException("Unknown type " + type);
        }
    }

    /**
     * Convert ColumnType to ColumnTypeChange.
     *
     * @param colType ColumnType.
     * @param colTypeChg ColumnTypeChange to fulfill.
     * @return ColumnTypeChange to get result from
     */
    public static ColumnTypeChange convert(ColumnType colType, ColumnTypeChange colTypeChg) {
        String typeName = colType.typeSpec().name().toUpperCase();

        if (types.containsKey(typeName))
            colTypeChg.changeType(typeName);
        else {
            colTypeChg.changeType(typeName);

            switch (typeName) {
                case "BITMASK":
                case "BLOB":
                case "STRING":
                    ColumnType.VarLenColumnType varLenColType = (ColumnType.VarLenColumnType)colType;

                    colTypeChg.changeLength(varLenColType.length());

                    break;

                case "DECIMAL":
                    ColumnType.DecimalColumnType numColType = (ColumnType.DecimalColumnType)colType;

                    colTypeChg.changePrecision(numColType.precision());
                    colTypeChg.changeScale(numColType.scale());

                    break;

<<<<<<< HEAD
                case "TIME":
                case "DATETIME":
                case "TIMESTAMP":
                    ColumnType.TemporalColumnType temporalColType = (ColumnType.TemporalColumnType)colType;

                    colTypeChg.changePrecision(temporalColType.precision());
=======
                case "NUMBER":
                    ColumnType.NumberColumnType numType = (ColumnType.NumberColumnType)colType;

                    colTypeChg.changePrecision(numType.precision());
>>>>>>> 7b8d9fa4

                    break;

                default:
                    throw new IllegalArgumentException("Unknown type " + colType.typeSpec().name());
            }
        }

        return colTypeChg;
    }

    /**
     * Convert ColumnTypeView to ColumnType.
     *
     * @param colTypeView ColumnTypeView.
     * @return ColumnType.
     */
    public static ColumnType convert(ColumnTypeView colTypeView) {
        String typeName = colTypeView.type().toUpperCase();
        ColumnType res = types.get(typeName);

        if (res != null)
            return res;
        else {
            switch (typeName) {
                case "BITMASK":
                    int bitmaskLen = colTypeView.length();

                    return ColumnType.bitmaskOf(bitmaskLen);

                case "STRING":
                    int strLen = colTypeView.length();

                    return ColumnType.stringOf(strLen);

                case "BLOB":
                    int blobLen = colTypeView.length();

                    return ColumnType.blobOf(blobLen);

                case "DECIMAL":
                    int prec = colTypeView.precision();
                    int scale = colTypeView.scale();

                    return ColumnType.decimalOf(prec, scale);

                case "NUMBER":
                    return ColumnType.numberOf(colTypeView.precision());

                case "TIME":
                    return ColumnType.time(colTypeView.precision());

                case "DATETIME":
                    return ColumnType.datetime(colTypeView.precision());

                case "TIMESTAMP":
                    return ColumnType.timestamp(colTypeView.precision());

                default:
                    throw new IllegalArgumentException("Unknown type " + typeName);
            }
        }
    }

    /**
     * Convert column to column change.
     *
     * @param col Column to convert.
     * @param colChg Column
     * @return ColumnChange to get result from.
     */
    public static ColumnChange convert(Column col, ColumnChange colChg) {
        colChg.changeName(col.name());
        colChg.changeType(colTypeInit -> convert(col.type(), colTypeInit));

        if (col.defaultValue() != null)
            colChg.changeDefaultValue(col.defaultValue().toString());

        colChg.changeNullable(col.nullable());

        return colChg;
    }

    /**
     * Convert column view to Column.
     *
     * @param colView Column view.
     * @return Column.
     */
    public static Column convert(ColumnView colView) {
        return new ColumnImpl(
            colView.name(),
            convert(colView.type()),
            colView.nullable(),
            colView.defaultValue());
    }

    /**
     * Convert schema table to schema table change.
     *
     * @param tbl Schema table to convert.
     * @param tblChg Change to fulfill.
     * @return TableChange to get result from.
     */
    public static TableChange convert(SchemaTable tbl, TableChange tblChg) {
        tblChg.changeName(tbl.canonicalName());

        tblChg.changeIndices(idxsChg -> {
            int idxIdx = 0;

            for (TableIndex idx : tbl.indices())
                idxsChg.create(String.valueOf(idxIdx++), idxInit -> convert(idx, idxInit));
        });

        tblChg.changeColumns(colsChg -> {
            int colIdx = 0;

            for (Column col : tbl.keyColumns())
                colsChg.create(String.valueOf(colIdx++), colChg -> convert(col, colChg));

            for (Column col : tbl.valueColumns())
                colsChg.create(String.valueOf(colIdx++), colChg -> convert(col, colChg));
        });

        return tblChg;
    }

    /**
     * Convert TableConfiguration to SchemaTable.
     *
     * @param tblCfg TableConfiguration to convert.
     * @return SchemaTable.
     */
    public static SchemaTable convert(TableConfiguration tblCfg) {
        return convert(tblCfg.value());
    }

    /**
     * Convert configuration to SchemaTable.
     *
     * @param tblView TableView to convert.
     * @return SchemaTable.
     */
    public static SchemaTableImpl convert(TableView tblView) {
        String canonicalName = tblView.name();
        int sepPos = canonicalName.indexOf('.');
        String schemaName = canonicalName.substring(0, sepPos);
        String tableName = canonicalName.substring(sepPos + 1);

        NamedListView<? extends ColumnView> colsView = tblView.columns();

        SortedMap<Integer, Column> columns = new TreeMap<>();

        for (String key : colsView.namedListKeys()) {
            ColumnView colView = colsView.get(key);
            Column col = convert(colView);

            columns.put(Integer.valueOf(key), col);
        }

        NamedListView<? extends TableIndexView> idxsView = tblView.indices();

        Map<String, TableIndex> indices = new HashMap<>(idxsView.size());

        for (String key : idxsView.namedListKeys()) {
            TableIndexView idxView = idxsView.get(key);
            TableIndex idx = convert(idxView);

            indices.put(idx.name(), idx);
        }

        LinkedHashMap<String, Column> colsMap = new LinkedHashMap<>(colsView.size());

        columns.forEach((i, v) -> colsMap.put(v.name(), v));

        return new SchemaTableImpl(schemaName, tableName, colsMap, indices);
    }

    /**
     * Create table.
     *
     * @param tbl Table to create.
     * @param tblsChange Tables change to fulfill.
     * @return TablesChange to get result from.
     */
    public static TablesChange createTable(SchemaTable tbl, TablesChange tblsChange) {
        return tblsChange.changeTables(tblsChg -> tblsChg.create(tbl.canonicalName(), tblChg -> convert(tbl, tblChg)));
    }

    /**
     * Drop table.
     *
     * @param tbl table to drop.
     * @param tblsChange TablesChange change to fulfill.
     * @return TablesChange to get result from.
     */
    public static TablesChange dropTable(SchemaTable tbl, TablesChange tblsChange) {
        return tblsChange.changeTables(schmTblChange -> schmTblChange.delete(tbl.canonicalName()));
    }

    /**
     * Add index.
     *
     * @param idx Index to add.
     * @param tblChange TableChange to fulfill.
     * @return TableChange to get result from.
     */
    public static TableChange addIndex(TableIndex idx, TableChange tblChange) {
        return tblChange.changeIndices(idxsChg -> idxsChg.create(idx.name(), idxChg -> convert(idx, idxChg)));
    }

    /**
     * Drop index.
     *
     * @param indexName Index name to drop.
     * @param tblChange Table change to fulfill.
     * @return TableChange to get result from.
     */
    public static TableChange dropIndex(String indexName, TableChange tblChange) {
        return tblChange.changeIndices(idxChg -> idxChg.delete(indexName));
    }

    /**
     * Add table column.
     *
     * @param column Column to add.
     * @param tblChange TableChange to fulfill.
     * @return TableChange to get result from.
     */
    public static TableChange addColumn(Column column, TableChange tblChange) {
        return tblChange.changeColumns(colsChg -> colsChg.create(column.name(), colChg -> convert(column, colChg)));
    }

    /**
     * Drop table column.
     *
     * @param columnName column name to drop.
     * @param tblChange TableChange to fulfill.
     * @return TableChange to get result from.
     */
    public static TableChange dropColumn(String columnName, TableChange tblChange) {
        return tblChange.changeColumns(colChg -> colChg.delete(columnName));
    }

    /**
     * Gets ColumnType type for given class.
     *
     * @param cls Class.
     * @return ColumnType type or null.
     */
    public static ColumnType columnType(Class<?> cls) {
        assert cls != null;

        // Primitives.
        if (cls == byte.class)
            return ColumnType.INT8;
        else if (cls == short.class)
            return ColumnType.INT16;
        else if (cls == int.class)
            return ColumnType.INT32;
        else if (cls == long.class)
            return ColumnType.INT64;
        else if (cls == float.class)
            return ColumnType.FLOAT;
        else if (cls == double.class)
            return ColumnType.DOUBLE;

        // Boxed primitives.
        else if (cls == Byte.class)
            return ColumnType.INT8;
        else if (cls == Short.class)
            return ColumnType.INT16;
        else if (cls == Integer.class)
            return ColumnType.INT32;
        else if (cls == Long.class)
            return ColumnType.INT64;
        else if (cls == Float.class)
            return ColumnType.FLOAT;
        else if (cls == Double.class)
            return ColumnType.DOUBLE;

        // Temporal types.
        else if (cls == LocalDate.class)
            return ColumnType.DATE;
        else if (cls == LocalTime.class)
            return ColumnType.time(ColumnType.TemporalColumnType.DEFAULT_PRECISION);
        else if (cls == LocalDateTime.class)
            return ColumnType.datetime(ColumnType.TemporalColumnType.DEFAULT_PRECISION);
        else if (cls == Instant.class)
            return ColumnType.timestamp(ColumnType.TemporalColumnType.DEFAULT_PRECISION);

        // Other types
        else if (cls == String.class)
            return ColumnType.string();
        else if (cls == UUID.class)
            return ColumnType.UUID;
        else if (cls == BigInteger.class)
            return ColumnType.numberOf();
        else if (cls == BigDecimal.class)
            return ColumnType.decimalOf();

        return null;
    }

}<|MERGE_RESOLUTION|>--- conflicted
+++ resolved
@@ -17,15 +17,12 @@
 
 package org.apache.ignite.internal.schema.configuration;
 
-<<<<<<< HEAD
+import java.math.BigDecimal;
+import java.math.BigInteger;
 import java.time.Instant;
 import java.time.LocalDate;
 import java.time.LocalDateTime;
 import java.time.LocalTime;
-=======
-import java.math.BigDecimal;
-import java.math.BigInteger;
->>>>>>> 7b8d9fa4
 import java.util.ArrayList;
 import java.util.HashMap;
 import java.util.LinkedHashMap;
@@ -298,19 +295,19 @@
 
                     break;
 
-<<<<<<< HEAD
+                case "NUMBER":
+                    ColumnType.NumberColumnType numType = (ColumnType.NumberColumnType)colType;
+
+                    colTypeChg.changePrecision(numType.precision());
+
+                    break;
+
                 case "TIME":
                 case "DATETIME":
                 case "TIMESTAMP":
                     ColumnType.TemporalColumnType temporalColType = (ColumnType.TemporalColumnType)colType;
 
                     colTypeChg.changePrecision(temporalColType.precision());
-=======
-                case "NUMBER":
-                    ColumnType.NumberColumnType numType = (ColumnType.NumberColumnType)colType;
-
-                    colTypeChg.changePrecision(numType.precision());
->>>>>>> 7b8d9fa4
 
                     break;
 
