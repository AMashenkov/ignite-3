--- conflicted
+++ resolved
@@ -20,6 +20,7 @@
 import org.apache.ignite.schema.ColumnType;
 import org.junit.jupiter.api.Test;
 
+import static org.apache.ignite.internal.schema.NativeTypes.*;
 import static org.apache.ignite.internal.schema.NativeTypes.BYTES;
 import static org.apache.ignite.internal.schema.NativeTypes.DATE;
 import static org.apache.ignite.internal.schema.NativeTypes.DOUBLE;
@@ -75,15 +76,15 @@
         assertTrue(INT16.compareTo(DATE) < 0);
         assertTrue(DATE.compareTo(INT32) < 0);
 
-        assertTrue(DATE.compareTo(NativeTypes.time(0)) < 0);
-        assertTrue(INT32.compareTo(NativeTypes.time(4)) < 0);
-        assertTrue(NativeTypes.time(3).compareTo(NativeTypes.time(4)) < 0);
-        assertTrue(NativeTypes.time(9).compareTo(NativeTypes.datetime(0)) < 0);
+        assertTrue(DATE.compareTo(time(0)) < 0);
+        assertTrue(INT32.compareTo(time(4)) < 0);
+        assertTrue(time(3).compareTo(time(4)) < 0);
+        assertTrue(time(9).compareTo(datetime(0)) < 0);
 
-        assertTrue(NativeTypes.datetime(3).compareTo(INT64) < 0);
-        assertTrue(INT64.compareTo(NativeTypes.datetime(4)) < 0);
+        assertTrue(datetime(3).compareTo(INT64) < 0);
+        assertTrue(INT64.compareTo(datetime(4)) < 0);
 
-        assertTrue(INT64.compareTo(NativeTypes.timestamp(1)) < 0);
+        assertTrue(INT64.compareTo(timestamp(1)) < 0);
     }
 
     /**
@@ -93,9 +94,9 @@
     public void compareFixlenTypesByDesc() {
         assertTrue(FLOAT.compareTo(INT32) < 0);
         assertTrue(datetime(0).compareTo(INT64) < 0);
-        assertTrue(INT32.compareTo(NativeTypes.time(0)) < 0);
-        assertTrue(INT32.compareTo(NativeTypes.time(3)) < 0);
-        assertTrue(INT64.compareTo(NativeTypes.timestamp(0)) < 0);
+        assertTrue(INT32.compareTo(time(0)) < 0);
+        assertTrue(INT32.compareTo(time(3)) < 0);
+        assertTrue(INT64.compareTo(timestamp(0)) < 0);
     }
 
     /**
@@ -122,9 +123,9 @@
         assertEquals(12, timestamp(1).sizeInBytes());
         assertEquals(12, timestamp(9).sizeInBytes());
 
-        assertEquals(0, NativeTypes.datetime().compareTo(NativeTypes.datetime(6)));
-        assertEquals(0, NativeTypes.time().compareTo(NativeTypes.time(6)));
-        assertEquals(0, NativeTypes.timestamp().compareTo(NativeTypes.timestamp(6)));
+        assertEquals(0, datetime().compareTo(datetime(6)));
+        assertEquals(0, time().compareTo(time(6)));
+        assertEquals(0, timestamp().compareTo(timestamp(6)));
     }
 
     /**
@@ -169,23 +170,17 @@
         assertEquals(timestamp(), from(ColumnType.timestamp(ColumnType.TemporalColumnType.DEFAULT_PRECISION)));
 
         for (int i = 1; i < 800; i += 100) {
-<<<<<<< HEAD
             assertEquals(blobOf(i), from(ColumnType.blobOf(i)));
             assertEquals(stringOf(i), from(ColumnType.stringOf(i)));
             assertEquals(bitmaskOf(i), from(ColumnType.bitmaskOf(i)));
+            assertEquals(numberOf(i), from(ColumnType.numberOf(i)));
+            assertEquals(decimalOf(i, i), from(ColumnType.decimalOf(i, i)));
         }
 
         for (int i = 0; i <= 9; i++) {
             assertEquals(time(i), from(ColumnType.time(i)));
             assertEquals(datetime(i), from(ColumnType.datetime(i)));
             assertEquals(timestamp(i), from(ColumnType.timestamp(i)));
-=======
-            assertEquals(NativeTypes.blobOf(i), NativeTypes.from(ColumnType.blobOf(i)));
-            assertEquals(NativeTypes.stringOf(i), NativeTypes.from(ColumnType.stringOf(i)));
-            assertEquals(NativeTypes.bitmaskOf(i), NativeTypes.from(ColumnType.bitmaskOf(i)));
-            assertEquals(NativeTypes.numberOf(i), NativeTypes.from(ColumnType.numberOf(i)));
-            assertEquals(NativeTypes.decimalOf(i, i), NativeTypes.from(ColumnType.decimalOf(i, i)));
->>>>>>> 7b8d9fa4
         }
     }
 }